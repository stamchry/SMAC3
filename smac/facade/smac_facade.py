--- conflicted
+++ resolved
@@ -128,7 +128,6 @@
         aggregate_func = average_cost
 
         self.scenario = scenario
-<<<<<<< HEAD
         self.output_dir = ""
         if not restore_incumbent:
             self.output_dir = create_output_directory(scenario, run_id)
@@ -137,18 +136,15 @@
             # necessary because we want to write traj to new output-dir in CLI.
             self.output_dir = os.path.join(scenario.output_dir,
                                            "run_%d" % (run_id))
-=======
-        self.output_dir = create_output_directory(scenario, run_id)
         if (
             scenario.deterministic is True
             and getattr(scenario, 'tuner_timeout', None) is None
             and scenario.run_obj == 'quality'
         ):
             self.logger.info('Optimizing a deterministic scenario for '
-                             'qualitiy without a tuner timeout - will make '
-                             'SMAC deterministi!')
+                             'quality without a tuner timeout - will make '
+                             'SMAC deterministic!')
             scenario.intensification_percentage = 1e-10
->>>>>>> 4e3816d7
         scenario.write()
 
         # initialize stats object
