import numpy as np
import logging

import pyrfr

from smac.configspace import CategoricalHyperparameter
from smac.epm.base_epm import AbstractEPM


__author__ = "Aaron Klein"
__copyright__ = "Copyright 2015, ML4AAD"
__license__ = "3-clause BSD"
__maintainer__ = "Aaron Klein"
__email__ = "kleinaa@cs.uni-freiburg.de"
__version__ = "0.0.1"


class RandomForestWithInstances(AbstractEPM):

    '''
    Interface to the random forest that takes instance features
    into account.

    Parameters
    ----------
    types: np.ndarray (D)
        Specifies the number of categorical values of an input dimension. Where
        the i-th entry corresponds to the i-th input dimension. Let say we have
        2 dimension where the first dimension consists of 3 different
        categorical choices and the second dimension is continuous than we
        have to pass np.array([2, 0]). Note that we count starting from 0.
<<<<<<< HEAD
    bounds: np.ndarray (D)
        Specifies the bounds for continuous features
    instance_features: np.ndarray (I, K)
        Contains the K dimensional instance features
        of the I different instances
=======
>>>>>>> ebf433a5
    num_trees: int
        The number of trees in the random forest.
    do_bootstrapping: bool
        Turns on / off bootstrapping in the random forest.
    ratio_features: float
        The ratio of features that are considered for splitting.
    min_samples_split: int
        The minimum number of data points to perform a split.
    min_samples_leaf: int
        The minimum number of data points in a leaf.
    max_depth: int

    eps_purity: float

    max_num_nodes: int

    seed: int
        The seed that is passed to the random_forest_run library.
    '''

<<<<<<< HEAD
    def __init__(self, types, bounds,
                 instance_features=None,
=======
    def __init__(self, types,
>>>>>>> ebf433a5
                 num_trees=10,
                 do_bootstrapping=True,
                 n_points_per_tree=-1,
                 ratio_features=5. / 6.,
                 min_samples_split=3,
                 min_samples_leaf=3,
                 max_depth=20,
                 eps_purity=1e-8,
                 max_num_nodes=1000,
                 seed=42,
                 **kwargs):

        super().__init__(**kwargs)

        self.types = types
        self.bounds = bounds
        self.rng = pyrfr.regression.default_random_engine(seed)

        self.rf_opts = pyrfr.regression.forest_opts()
        self.rf_opts.num_trees = num_trees
        self.rf_opts.seed = seed
        self.rf_opts.do_bootstrapping = do_bootstrapping
        max_features = 0 if ratio_features >= 1.0 else \
            max(1, int(types.shape[0] * ratio_features))
        self.rf_opts.max_features = max_features
        self.rf_opts.min_samples_to_split = min_samples_split
        self.rf_opts.min_samples_in_leaf = min_samples_leaf
        self.rf_opts.max_depth = max_depth
        self.rf_opts.epsilon_purity = eps_purity
        self.rf_opts.max_num_nodes = max_num_nodes

        self.n_points_per_tree = n_points_per_tree
        self.rf = None  # type: pyrfr.regression.binary_rss_forest

        # This list well be read out by save_iteration() in the solver
        self.hypers = [num_trees, max_num_nodes, do_bootstrapping,
                       n_points_per_tree, ratio_features, min_samples_split,
                       min_samples_leaf, max_depth, eps_purity, seed]
        self.seed = seed

        self.logger = logging.getLogger(self.__module__ + "." + self.__class__.__name__)

    def _train(self, X, y, **kwargs):
        """Trains the random forest on X and y.

        Parameters
        ----------
        X : np.ndarray [n_samples, n_features (config + instance features)]
            Input data points.
        Y : np.ndarray [n_samples, ]
            The corresponding target values.

        Returns
        -------
        self
        """

        self.X = X
        self.y = y.flatten()

        if self.n_points_per_tree <= 0:
            self.rf_opts.num_data_points_per_tree = self.X.shape[0]
        else:
            self.rf_opts.num_data_points_per_tree = self.n_points_per_tree
        self.rf = pyrfr.regression.binary_rss_forest()
        self.rf.options = self.rf_opts
        data = self.__init_data_container(self.X, self.y)
        self.rf.fit(data, rng=self.rng)
        return self

<<<<<<< HEAD
    def __init_data_container(self, X, y):
        """Fills a pyrfr default data container, s.t. the forest knows categoricals and bounds for continous data
        
        Parameters
        ----------
        X : np.ndarray [n_samples, n_features]
            Input data points
        y : np.ndarray [n_samples, ]
            Corresponding target values

        Returns
        -------
        data: pyrfr.regression.default_data_container
            The filled data container that pyrfr can interpret
        """
        # retrieve the types and the bounds from the ConfigSpace
        data = pyrfr.regression.default_data_container(X.shape[1])

        for i, (mn, mx) in enumerate(self.bounds):
            if np.isnan(mx):
                data.set_type_of_feature(i, mn)
            else:
                data.set_bounds_of_feature(i, mn, mx)

        for row_X, row_y in zip(X, y):
            data.add_data_point(row_X, row_y)
        return data

    def predict(self, X):
=======
    def _predict(self, X):
>>>>>>> ebf433a5
        """Predict means and variances for given X.

        Parameters
        ----------
        X : np.ndarray of shape = [n_samples, n_features (config + instance
        features)]

        Returns
        -------
        means : np.ndarray of shape = [n_samples, 1]
            Predictive mean
        vars : np.ndarray  of shape = [n_samples, 1]
            Predictive variance
        """
        if len(X.shape) != 2:
            raise ValueError(
                'Expected 2d array, got %dd array!' % len(X.shape))
        if X.shape[1] != self.types.shape[0]:
            raise ValueError('Rows in X should have %d entries but have %d!' %
                             (self.types.shape[0], X.shape[1]))

        means, vars_ = [], []
        for row_X in X:
            mean, var = self.rf.predict_mean_var(row_X)
            means.append(mean)
            vars_.append(var)
        means = np.array(means)
        vars_ = np.array(vars_)

<<<<<<< HEAD
        return means.reshape((-1, 1)), vars_.reshape((-1, 1))

    def predict_marginalized_over_instances(self, X):
        """Predict mean and variance marginalized over all instances.

        Returns the predictive mean and variance marginalised over all
        instances for a set of configurations.

        Parameters
        ----------
        X : np.ndarray of shape = [n_features (config), ]

        Returns
        -------
        means : np.ndarray of shape = [n_samples, 1]
            Predictive mean
        vars : np.ndarray  of shape = [n_samples, 1]
            Predictive variance
        """

        if self.instance_features is None or \
                len(self.instance_features) == 0:
            mean, var = self.predict(X)
            var[var < self.var_threshold] = self.var_threshold
            var[np.isnan(var)] = self.var_threshold
            return mean, var
        else:
            n_instance_features = self.instance_features.shape[1]
            n_instances = len(self.instance_features)

        if len(X.shape) != 2:
            raise ValueError(
                'Expected 2d array, got %dd array!' % len(X.shape))
        if X.shape[1] != self.types.shape[0] - n_instance_features:
            raise ValueError('Rows in X should have %d entries but have %d!' %
                             (self.types.shape[0] - n_instance_features,
                              X.shape[1]))

        mean = np.zeros(X.shape[0])
        var = np.zeros(X.shape[0])
        for i, x in enumerate(X):
            X_ = np.hstack(
                (np.tile(x, (n_instances, 1)), self.instance_features))
            means, vars = self.predict(X_)
            # use only mean of variance and not the variance of the mean here
            # since we don't want to reason about the instance hardness distribution
            var_x = np.mean(vars) # + np.var(means)
            if var_x < self.var_threshold:
                var_x = self.var_threshold

            var[i] = var_x
            mean[i] = np.mean(means)

        var[var < self.var_threshold] = self.var_threshold
        var[np.isnan(var)] = self.var_threshold

        if len(mean.shape) == 1:
            mean = mean.reshape((-1, 1))
        if len(var.shape) == 1:
            var = var.reshape((-1, 1))

        return mean, var
=======
        return means.reshape((-1, 1)), vars.reshape((-1, 1))
>>>>>>> ebf433a5
<|MERGE_RESOLUTION|>--- conflicted
+++ resolved
@@ -29,14 +29,11 @@
         2 dimension where the first dimension consists of 3 different
         categorical choices and the second dimension is continuous than we
         have to pass np.array([2, 0]). Note that we count starting from 0.
-<<<<<<< HEAD
     bounds: np.ndarray (D)
         Specifies the bounds for continuous features
     instance_features: np.ndarray (I, K)
         Contains the K dimensional instance features
         of the I different instances
-=======
->>>>>>> ebf433a5
     num_trees: int
         The number of trees in the random forest.
     do_bootstrapping: bool
@@ -57,12 +54,8 @@
         The seed that is passed to the random_forest_run library.
     '''
 
-<<<<<<< HEAD
     def __init__(self, types, bounds,
                  instance_features=None,
-=======
-    def __init__(self, types,
->>>>>>> ebf433a5
                  num_trees=10,
                  do_bootstrapping=True,
                  n_points_per_tree=-1,
@@ -133,7 +126,6 @@
         self.rf.fit(data, rng=self.rng)
         return self
 
-<<<<<<< HEAD
     def __init_data_container(self, X, y):
         """Fills a pyrfr default data container, s.t. the forest knows categoricals and bounds for continous data
         
@@ -163,9 +155,6 @@
         return data
 
     def predict(self, X):
-=======
-    def _predict(self, X):
->>>>>>> ebf433a5
         """Predict means and variances for given X.
 
         Parameters
@@ -195,7 +184,6 @@
         means = np.array(means)
         vars_ = np.array(vars_)
 
-<<<<<<< HEAD
         return means.reshape((-1, 1)), vars_.reshape((-1, 1))
 
     def predict_marginalized_over_instances(self, X):
@@ -257,7 +245,4 @@
         if len(var.shape) == 1:
             var = var.reshape((-1, 1))
 
-        return mean, var
-=======
-        return means.reshape((-1, 1)), vars.reshape((-1, 1))
->>>>>>> ebf433a5
+        return mean, var