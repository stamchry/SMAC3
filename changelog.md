--- conflicted
+++ resolved
@@ -1,15 +1,15 @@
 # 1.4.0
-<<<<<<< HEAD
+
+## Features
+* [BOinG](https://arxiv.org/abs/2111.05834): A two-stage bayesian optimization approach to allow the 
+optimizer to focus on the most promising regions.
+* [TurBO](https://arxiv.org/abs/1910.01739): Reimplementaion of TurBO-1 algorithm.
+
 
 ## Improvements
 * Enabled caching for multi-objectives (#872). Costs are now normalized in `get_cost` 
 or optionally in `average_cost`/`sum_cost`/`min_cost` to receive a single float value. Therefore,
 the cached cost values do not need to be updated everytime a new entry to the runhistory was added.
-=======
-## Features
-* [BOinG](https://arxiv.org/abs/2111.05834): A two-stage bayesian optimization approach to allow the 
-optimizer to focus on the most promising regions.
-* [TurBO](https://arxiv.org/abs/1910.01739): Reimplementaion of TurBO-1 algorithm.
 
 
 ## Interface changes
@@ -19,7 +19,6 @@
 and configuration chooser.
 * Multi-objective functions are located in the folder `multi_objective`.
 * pSMAC facade was moved to the facade directory.
->>>>>>> dc241067
 
 
 # 1.3.4
