# 2.0.1

## Improvements
- Callbacks registration is now a public method of the optimizer and allows callbacks to be inserted at a specific position.
<<<<<<< HEAD
- Added scenario.use_default_config argument/attribute=False, that adds the user's configspace default configuration 
  as an additional_config to the inital design if set to True. This adds one additional configuration to the number of configs 
  originating from the initial design. Since n_trials is still respected, this results in one fewer BO steps
- Adapt developer install instructions to include pre-commit installation
=======
- Adapt developer install instructions to include pre-commit installation.
- Add option to pass a dask client to the facade, e.g. enables running on a hpc cluster (#983).
- Add example for using a callback to log run metadata to a file (#996).
- Move base callback and metadata callback files to own callback directory.
>>>>>>> 6687e4b1


## Bugfixes
- The ISB-pair differences over the incumbent's configurations are computed correctly now (#956).
- Adjust amount of configurations in different stages of hyperband brackets to conform to the original paper.
- Fix validation in smbo to use the seed in the scenario.
- Change order of callbacks, intensifier callback for incumbent selection is now the first callback. 


# 2.0.0

## Improvements
- Clarify origin of configurations (#908).
- Random forest with instances predicts the marginalized costs by using a C++ implementation in `pyrfr`, which is much faster (#903).
- Add version to makefile to install correct test release version.
- Add option to disable logging by setting `logging_level=False`. (#947)

## Bugfixes
- Continue run when setting incumbent selection to highest budget when using Successive Halving (#907).
- If integer features are used, they are automatically converted to strings.

## Workflows
- Added workflow to update pre-commit versions (#874).

## Misc
- Added benchmarking procedure to compare to previous releases.


# 2.0.0b1

- Completely reimplemented the intensifiers (including Successive Halving and Hyperband): All intensifiers support multi-fidelity, multi-objective and multi-threading by nature now.
- Expected behaviour for ask-and-tell interface ensured (also for Successive Halving).
- Continuing a run is now fully supported.
- Added more examples.
- Updated documentation based on new implementation.
- Added benchmark to compare different versions.

## Bugfixes
- Correct handling of integer hyperparameters in the initial design (#531)


# 2.0.0a2

## Bugfixes
- Fixed random weight (re-)generalization of multi-objective algorithms: Before the weights were generated for each call to ``build_matrix``, now we only re-generate them for every iteration.
- Optimization may get stuck because of deep copying an iterator for callback: We removed the configuration call from ``on_next_configurations_end``.

## Minor
- Removed example badget in README.
- Added SMAC logo to README.


# 2.0.0a1

## Big Changes
* We redesigned the scenario class completely. The scenario is implemented as a dataclass now and holds only environment variables (like limitations or save directory). Everything else was moved to the components directly.
* We removed runtime optimization completely (no adaptive capping or imputing anymore).
* We removed the command-line interface and restructured everything alongside. Since SMAC was building upon the command-line interface (especially in combination with the scenario), it was complicated to understand the behavior or find specific implementations. With the removal, we re-wrote everything in python and re-implemented the feature of using scripts as target functions.
* Introducing trials: Each config/seed/budget/instance calculation is a trial.
* The configuration chooser is integrated into the SMBO object now. Therefore, SMBO finally implements an ask-tell interface now.
* Facades are redesigned so that they accept instantiated components directly. If a component is not passed, a default component is used, which is specified for each facade individually in the form of static methods. You can use those static methods directly to adapt a component to your choice.
* A lot of API changes and renamings (e.g., RandomConfigurationChooser -> RandomDesign, Runhistory2EPM -> RunHistoryEncoder).
* Ambiguous variables are renamed and unified across files.
* Dependencies of modules are reduced drastically.
* We incorporated Pynisher 1.0, which ensures limitations cross-platform.
* We incorporated ConfigSpace 0.6, which simplified our examples.
* Examples and documentation are completely reworked. Examples use the new ConfigSpace, and the documentation is adapted to version 2.0.
* Transparent target function signatures: SMAC checks now explicitly if an argument is available (the required arguments are now specified in the intensifier). If there are more arguments that are not passed by SMAC, a warning is raised.
* Components implement a ``meta`` property now, all of which describe the initial state of SMAC. The facade collects all metadata and saves the initial state of the scenario.
* Improved multi-objective in general: RunHistory (in addition to RunHistoryEncoder) both incorporates the multi-objective algorithm. In other words, if the multi-objective algorithm changes the output, it directly affects the optimization process.
* Configspace is saved in json only
* StatusType is saved as integer and not as dict anymore
* We changed the behavior of continuing a run:
    * SMAC automatically checks if a scenario was saved earlier. If there exists a scenario and the initial state is the same, SMAC automatically loads the previous data. However, continuing from that run is not possible yet.
    * If there was a scenario earlier, but the initial state is different, then the user is asked to overwrite the run or to still continue the run although the state is different (Note that this only can happen if the name specified in the scenario is the same). Alternatively, an `old` to the old run is added (e.g., the name was test, it becomes test-old).
    * The initial state of the SMAC run also specifies the name (if no name in the scenario is specified). If the user changes something in the code base or in the scenario, the name and, therefore, the save location automatically changes.

## New Features
* Added a new termination feature: Use `terminate_cost_threshold` in the scenario to stop the optimization after a configuration was evaluated with a cost lower than the threshold.
* Callbacks are completely redesigned. Added callbacks to the facade are called in different positions in the Bayesian optimization loop.
* The multi-objective algorithm `MeanAggregationStrategy` supports objective weights now.
* RunHistory got more methods like ``get_incumbent`` or ``get_pareto_front``.

## Fixes
* You ever noticed that the third configuration has no origin? It's fixed now.
* We fixed ParEGO (it updates every time training is performed now).

## Optimization Changes
* Changed initial design behavior
    * You can add additional configurations now.
    * ``max_ratio`` will limit both ``n_configs`` and ``n_configs_per_hyperparameter`` but not additional configurations
    * Reduced default ``max_ratio`` to 0.1.

## Code Related
* Converted all unittests to pytests.
* Instances, seeds, and budgets can be set to none now. However, mixing none and non-none will throw an exception.


# 1.4.0

## Features
* [BOinG](https://arxiv.org/abs/2111.05834): A two-stage bayesian optimization approach to allow the 
optimizer to focus on the most promising regions.
* [TurBO](https://arxiv.org/abs/1910.01739): Reimplementaion of TurBO-1 algorithm.
* Updated pSMAC: Can pass arbitrary SMAC facades now. Added example and fixed tests.

## Improvements
* Enabled caching for multi-objectives (#872). Costs are now normalized in `get_cost` 
or optionally in `average_cost`/`sum_cost`/`min_cost` to receive a single float value. Therefore,
the cached cost values do not need to be updated everytime a new entry to the runhistory was added.

## Interface changes
* We changed the location of gaussian processes and random forests. They are in the folders
epm/gaussian_process and epm/random_forest now.
* Also, we restructured the optimizer folder and therefore the location of the acquisition functions
and configuration chooser.
* Multi-objective functions are located in the folder `multi_objective`.
* pSMAC facade was moved to the facade directory.


# 1.3.4
* Added reference to JMLR paper.
* Typos in documentations.
* Code more readable since all typings are imported at the beginning of the file.
* Updated stale bot options.


# 1.3.3
* Hotfix: Since multi-objective implementation depends on normalized costs, it now is ensured that the
cached costs are updated everytime a new entry is added.
* Removed mac-specific files.
* Added entry point for cli.
* Added `ConfigSpace` to third known parties s.t. sorting should be the same across different
operating systems.
* Fixed bugs in makefile in which tools were specified incorrectly.
* Executed isort/black on examples and tests.
* Updated README.
* Fixed a problem, which incremented time twice before taking log (#833).
* New wrapper for multi-objective models (base_uncorrelated_mo_model). Makes it easier for
developing new multi-objective models.
* Raise error if acquisition function is incompatible with the epm models.
* Restricting pynisher.


# 1.3.2
* Added stale bot support.
* If package version 0.0.0 via `get_distribution` is found, the version of the module is used
instead.
* Removed `tox.ini`.
* Moved `requirements.txt` to `setup.py`.
* Added multi-objective support for ROAR.
* Added notes in documentation that `SMAC4MF` is the closest implementation to BOHB/HpBandSter.


# 1.3.1
* Added Python 3.7 support again.


# 1.3

## Features
* [PiBO](https://openreview.net/forum?id=MMAeCXIa89): Augment the acquisition function by multiplying by a pdf given by the user.
The prior then decays over time, allowing for the optimization to carry on as per default.
* The `RunHistory` can now act as a `Mapping` in that you can use the usual methods you
can use on dicts, i.e. `len(rh)`, `rh.items()`, `rh[key]`. Previously this was usually done by
accessing `rh.data` which is still possible.

## Minor Changes
* Updated the signature of the `ROAR` facade to match with it's parent class `SMAC4AC`.
Anyone relying on the output directory **without** specifying an explicit `run_id` to a `ROAR`
facade should now expect to see the output directory at `run_0` instead of `run_1`. See #827

## Code-Quality
* Updated and integrated flake8, mypy, black, and isort.

## Documentation
* SMAC uses [automl_sphinx_theme](https://github.com/automl/automl_sphinx_theme) now and therefore
the API is displayed nicer.


# 1.2

## Features
* Added multi-objective optimization via Mean-Aggregation or Par-EGO (#817, #818). Both approaches normalize
the costs objective-wise based on all data in the history.

## Major Changes
* Results are instantly saved by default now. That means, runhistory.json is saved every time
a trial is added.
* Determinstic behaviour (defined in scenario) is default now. Calling a function/TAE with the same
seed and configuration is expected to be the same.
* Limit resources behaviour is by default false now. This is particually important because pynisher
does not work on all machines (e.g. Colab, Mac, Windows, ...) properly.
* Renamed scenario object `save_results_instantly` to `save_instantly`.
* Added `multi_objectives` as scenario argument.
* Expanded `cost_for_crash` for multi-objective support.

## Examples
* Integrated spear_qcp example for commandline.
* Python examples are now executed so that the output in the documentation is shown.
* Added multi-objective example.

## Documentation
* Added runhistory page.

## Workflow Clean-up
* Adds PEP 561 compliance (exports types so other packages can be aware of them).
* Allow manual workflow_dispatch on actions that might require it (can manually trigger them from github UI).
* Prevent the double trigger of actions by making push and pull_request and more strict.
* A push to a pull request should no longer cause double the amount of tests to run (along with the other workflows that had on: [push, pull_request].
* Some general cleanup, giving names to some actions, adding some linebreaks to break up things, ...
* Command-line examples are tested again.
* pytest.yaml:
  * Now scheduled to auto run everyday instead of every week.
  * Clean up the body of the steps and move some things to env var.
  * Scaffold for matrix that includes windows and mac testing (currently excluded, see comments).
  * Includes tests for Python 3.10.
  * Changed the boolean flags in the matrix to just be a categorical, easier to read.

## Minor Changes
* Specified that dask should not cache functions/results (#803) .
* Handles invalid configuration vectors gracefully (#776).
* Specified scenario docs that also SMAC options can be used.
* Docs display init methods now.
* Parameters in the docs are shown first now.
* Successive Halving only warns you once if one worker is used only.
* Statistics are better readable now.
* Sobol sequence does not print warnings anymore.


# 1.1.1

## Minor Changes
* Added comparison between SMAC and similar tools.
* Updated installation guide.
* Added a warning that CLI is only available when installing from GitHub.


# 1.1

## Features
* Option to use an own stopping strategy using `IncorporateRunResultCallback`.


## Major Changes
* Documentation was updated thoroughly. A new theme with a new structure is provided and all pages
  have been updated. Also, the examples revised and up-to-date.
* Changed `scripts/smac` to `scripts/smac.py`.

## Minor Changes
* `README.md` updated.
* `CITATION.cff` added.
* Made `smac-validate.py` consistent with runhistory and tae. (#762)
* `minR`, `maxR` and `use_ta_time` can now be initialized by the scenario. (#775)
* `ConfigSpace.util.get_one_exchange_neighborhood`'s invalid configurations are ignored. (#773)

## Bug Fixes
* Fixed an incorrect adaptive capping behaviour. (#749)
* Avoid the potential `ValueError` raised by `LocalSearch._do_search`. (#773)


# 1.0.1

## Minor Changes
* Added license information to every file.
* Fixed a display bug inside usage recommendation. 


# 1.0.0

The main purpose of this release is to be synchronized with our upcoming paper.
Since many urgent features were already taken care of in 0.14.0, this release mainly focuses on better documentation and examples.

## Features
* Examples and quickstart guide can now be generated by [sphinx-gallry](https://sphinx-gallery.github.io/stable/index.html).
* Added make command `make doc` and `make doc-with-examples`.

## Major changes
* Examples are separated into categories.
* Renamed facade SMAC4BO to SMAC4BB (black-box).
* Add thompson sampling as a new acquisition function

## Minor Changes
* Included linkcheck and buildapi to the `make doc` command.
* `quickstart.rst` was converted to `quickstart_example.py` to be processed by sphinx-gallery.
* Examples renamed from `*.py` to `*_example.py`, unless file name was `*_func.py`, in which case it was unchanged.
* Flake8 fixes for spear_qcp as there were a lot of complaints running `pre-commit`.
* Fixes pydoc issues.
* Fixed links in the README.
* Fixed warnings given during the doc build.
* Fixed inconsistent output shape described in `smac.epm.gaussian_process.GaussianProcess.sample_functions`
* Examples are wrapped inside `if __name__ == "__main__"`, fixing problems on mac.


# 0.14.0

## Breaking Changes
* `BOHB4HPO` facade has been renamed to `SMAC4MF` facade (#738)
* Require `scipy` >= 1.7 (#729)
* Require `emcee` >= 3.0.0 (#723)

## Major Changes
* Drop support for Python 3.6 (#726)
* Added Colab to try SMAC in your browser! (#697)

## Minor Changes
* Added gradient boosting example, removed random forest example (#722)
* `lazy_import` dependency dropped (#741)
* Replaced `pyDOE` requirement with `scipy` for LHD design (#735)
* Uses scrambled Sobol Sequence (#733)
* Moved to Github actions (#715)
* Improved testing (#720, #723, #739, #743)
* Added option `save_results_instantly` in scenario object to save results instantly (#728)
* Changed level of intensification messages to debug (#724)

## Bug Fixes
* Github badges updated (#732)
* Fixed memory limit issue for `pynisher` (#717)
* More robust multiprocessing (#709, #712)
* Fixed serialization with runhistory entries (#706)
* Separated evaluation from get next challengers in intensification (#734)
* Doc fixes (#727, #714)


# 0.13.1

## Minor Changes
* Improve error message for first run crashed (#694).
* Experimental: add callback mechanism (#703).

## Bug fixes
* Fix a bug which could make successive halving fail if run in parallel (#695).
* Fix a bug which could cause hyperband to ignore the lowest budget (#701).


# 0.13.0

## Major Changes
* Separated evaluation from get next challengers in intensification (#663)
* Implemented parallel SMAC using dask (#675, #677, #681, #685, #686)
* Drop support for Python 3.5

## Minor Changes
* Update Readme
* Remove runhistory from TAE (#663)
* Store SMAC's internal config id in the configuration object (#679)
* Introduce Status Type STOP (#690)

## Bug Fixes
* Only validate restriction of Sobol Sequence when choosing Sobol Sequence (#664)
* Fix wrong initialization of list in local search (#680)
* Fix setting random seed with a too small range in Latin Hypercube design (#688)


# 0.12.3

## Minor Changes

* Use Scipy's Sobol sequence for the initial design instead of a 3rd-party package (#600)
* Store start and end time of function evaluation (#647)

## Bug Fixes

* Fixes an issue in the Bayesian optimization facade which triggered an exception when tuning categorical 
  hyperparameters (#666)
* Fixes an issue in the Gaussian process MCMC which resulted in reduced execution speed and reduced performance (#666)


# 0.12.2

## Bug Fixes

* Fixes the docstring of SMAC's default acquisition function optimizer (#653)
* Correctly attributes the configurations' origin if using the `FixedSet` acquisition function optimizer (#653)
* Fixes an infinite loop which could occur if using only a single configuration per iteration (#654)
* Fixes a bug in the kernel construction of the `BOFacade` (#655)


# 0.12.1

## Minor Changes

* Upgrade the minimal scikit-learn dependency to 0.22.X.
* Make GP predictions faster (#638)
* Allow passing `tae_runner_kwargs` to `ROAR`.
* Add a new StatusType `DONOTADVANCE` for runs that would not benefit from a higher budgets. Such runs are always used 
  to build a model for SH/HB (#632)
* Add facades/examples for HB/SH (#610)
* Compute acquisition function only if necessary (#627,#629)

## Bug Fixes
* Fixes a bug which caused SH/HB to consider TIMEOUTS on all budgets for model building (#632)
* Fixed a bug in adaptive capping for SH (#619,#622)


# 0.12.0

## Major Changes

* Support for Successive Halving and Hyperband as new instensification/racing strategies.
* Improve the SMAC architecture by moving from an architecture where new candidates are passed to the racing algorithm 
  to an architecture where the racing algorithm requests new candidates, which is necessary to implement the
  [BOHB](http://proceedings.mlr.press/v80/falkner18a.html) algorithm (#551).
* Source code is now PEP8 compliant. PEP8 compliance is checked by travis-ci (#565).
* Source code is now annotated with type annotation and checked with mypy.

## Minor Changes

* New argument to directly control the size of the initial design (#553).
* Acquisition function is fed additional arguments at update time (#557).
* Adds new acquisition function maximizer which goes through a list of pre-specified configurations (#558).
* Document that the dependency pyrfr does not work with SWIG 4.X (#599).
* Improved error message for objects which cannot be serialized to json (#453).
* Dropped the random forest with HPO surrogate which was added in 0.9.
* Dropped the EPILS facade which was added in 0.6.
* Simplified the interface for constructing a runhistory object.
* removed the default rng from the Gaussian process priors (#554).
* Adds the possibility to specify the acquisition function optimizer for the random search (ROAR) facade (#563).
* Bump minimal version of `ConfigSpace` requirement to 0.4.9 (#578).
* Examples are now rendered on the website using sphinx gallery (#567).

## Bug fixes

* Fixes a bug which caused SMAC to fail for Python function if `use_pynisher=False` and an exception was raised
  (#437).
* Fixes a bug in which samples from a Gaussian process were shaped differently based on the number of dimesions of
  the `y`-array used for fitting the GP (#556).
* Fixes a bug with respect saving data as json (#555).
* Better error message for a sobol initial design of size `>40` ( #564).
* Add a missing return statement to `GaussianProcess._train`.


# 0.11.1

## Changes

* Updated the default hyperparameters of the Gaussian process facade to follow recent research (#529)
* Enabled `flake8` code style checks for newly merged code (#525)

# 0.11.0

## Major changes

* Local search now starts from observed configurations with high acquisition function values, low cost and the from 
  unobserved configurations with high acquisition function values found by random search (#509)
* Reduces the number of mandatory requirements (#516)
* Make Gaussian processes more resilient to linalg error by more aggressively adding noise to the diagonal (#511)
* Inactive hyperparameters are now imputed with a value outside of the modeled range (-1) (#508)
* Replace the GP library George by scikit-learn (#505)
* Renames facades to better reflect their use cases (#492), and adds a table to help deciding which facade to use (#495)
* SMAC facades now accept class arguments instead of object arguments (#486)

## Minor changes

* Vectorize local search for improved speed (#500)
* Extend the Sobol and LHD initial design to work for non-continuous hyperparameters as well applying an idea similar
  to inverse transform sampling (#494)
  
## Bug fixes

* Fixes a regression in the validation scripts (#519)
* Fixes a unit test regression with numpy 1.17 (#523)
* Fixes an error message (#510)
* Fixes an error making random search behave identical for all seeds

# 0.10.0

## Major changes

* ADD further acquisition functions: PI and LCB
* SMAC can now be installed without installing all its dependencies
* Simplify setup.py by moving most thing to setup.cfg

## Bug fixes

* RM typing as requirement
* FIX import of authors in setup.py
* MAINT use json-file as standard pcs format for internal logging 

# 0.9

## Major changes
* ADD multiple optional initial designs: LHC, Factorial Design, Sobol
* ADD fmin interface know uses BORF facade (should perform much better on continuous, low-dimensional functions)
* ADD Hydra (see "Hydra: Automatically Configuring Algorithms for Portfolio-Based Selection" by Xu et al)
* MAINT Not every second configuration is randomly drawn, but SMAC samples configurations randomly with a given probability (default: 0.5)
* MAINT parsing of options

## Interface changes
* ADD two new interfaces to optimize low dimensional continuous functions (w/o instances, docs missing)
  * BORF facade: Initial design + Tuned RF
  * BOGP interface: Initial design + GP 
* ADD options to control acquisition function optimization
* ADD option to transform function values (log, inverse w/ and w/o scaling)
* ADD option to set initial design

## Minor changes
* ADD output of estimated cost of final incumbent
* ADD explanation of "deterministic" option in documentation
* ADD save configspace as json
* ADD random forest with automated HPO (not activated by default)
* ADD optional linear cooldown for interleaving random configurations (not active by default)
* MAINT Maximal cutoff time of pynisher set to UINT16
* MAINT make SMAC deterministic if function is deterministic, the budget is limited and the run objective is quality
* MAINT SLS on acquisition function (plateau walks)
* MAINT README
* FIX abort-on-first-run-crash
* FIX pSMAC input directory parsing
* FIX fmin interface with more than 10 parameters
* FIX no output directory if set to '' (empty string)
* FIX use `np.log` instead of `np.log10`
* FIX No longer use law of total variance for uncertainty prediction for RFs as EPM, but only variance over trees (no variance in trees)
* FIX Marginalize over instances inside of each tree of the forest leads to better uncertainty estimates (motivated by the original SMAC implementation)


# 0.8

## Major changes

* Upgrade to ConfigSpace (0.4.X), which is not backwards compatible. On the plus
  side, the ConfigSpace is about 3-10 times faster, depending on the task.
* FIX #240: improved output directory structure. If the user does not specify
  an output directory a SMAC experiment will have the following structure:
  `smac_/run_<run_id>/*.json`. The user can specify a output directory, e.g.
  `./myExperiment` or `./myExperiment/` which results in
  `./myExperiment/run_<run_id>/*.json`.
* Due to changes in AnaConda's compiler setup we drop the unit tests for
  python3.4.

## Interface changes

* Generalize the interface of the acquisition functions to work with
  ConfigSpaces's configuration objects instead of numpy arrays.
* The acquisition function optimizer can now be passed to the SMBO object.
* A custom SMBO class can now be passed to the SMAC builder object.
* `run_id` is no longer an argument to the Scenario object, making the interface
  a bit cleaner.

## Minor changes

* #333 fixes an incompability with `uncorrelated_mo_rf_with_instances`.
* #323 fixes #324 and #319, which both improve the functioning of the built-in
  validation tools.
* #350 fixes random search, which could accidentaly use configurations found my
  a local acquisition function optimizer.
* #336 makes validation more flexible.


# 0.7.2

* Introduce version upper bound on ConfigSpace dependency (<0.4).

# 0.7.1

* FIX #193, restoring the scenario now possible.
* ADD #271 validation.
* FIX #311 abort on first crash.
* FIX #318, ExecuteTARunOld now always returns a StatusType.

# 0.6

## Major changes

* MAINT documentation (nearly every part was improved and extended, 
  including installation, examples, API).
* ADD EPILS as mode (modified version of ParamILS).
* MAINT minimal required versions of configspace, pyrfr, sklearn increased
  (several issues fixed in new configspace version).
* MAINT for quality scenarios, the user can specify the objective 
  value for crashed runs 
  (returned NaN and Inf are replaced by value for crashed runs).

## Minor changes

* FIX issue #220, do not store external data in runhistory.
* MAINT TAEFunc without pynisher possible.
* MAINT intensification: minimal number of required challengers parameterized.
* FIX saving duplicated (capped) runs.
* FIX handling of ordinal parameters.
* MAINT runobj is now mandatory.
* FIX arguments passed to pyrfr.

# 0.5

## Major changes

* MAINT #192: SMAC uses version 0.4 of the random forest library pyrfr. As a
  side-effect, the library [swig](http://www.swig.org/) is necessary to build
  the random forest.
* MAINT: random samples which are interleaved in the list of challengers are now
  obtained from a generator. This reduces the overhead of sampling random
  configurations.
* FIX #117: only round the cutoff when running a python function as the target
  algorithm.
* MAINT #231: Rename the submodule `smac.smbo` to `smac.optimizer`.
* MAINT #213: Use log(EI) as default acquisition function when optimizing
  running time of an algorithm.
* MAINT #223: updated example of optimizing a random forest with SMAC.
* MAINT #221: refactored the EPM module. The PCA on instance features is now
  part of fitting the EPM instead of reading a scenario. Because of this
  restructuring, the PCA can now take instance features which are external
  data into account.

## Minor changes

* SMAC now outputs scenario options if the log level is `DEBUG` (2f0ceee).
* SMAC logs the command line call if invoked from the command line (3accfc2).
* SMAC explicitly checks that it runs in `python>=3.4`.
* MAINT #226: improve efficientcy when loading the runhistory from a json file.
* FIX #217: adds milliseconds to the output directory names to avoid race.
  conditions when starting multiple runs on a cluster.
* MAINT #209: adds the seed or a pseudo-seed to the output directory name for
  better identifiability of the output directories.
* FIX #216: replace broken call to in EIPS acqusition function.
* MAINT: use codecov.io instead of coveralls.io.
* MAINT: increase minimal required version of the ConfigSpace package to 0.3.2.

# 0.4

* ADD #204: SMAC now always saves runhistory files as `runhistory.json`.
* MAINT #205: the SMAC repository now uses codecov.io instead of coveralls.io.
* ADD #83: support of ACLIB 2.0 parameter configuration space file.
* FIX #206: instances are now explicitly cast to `str`. In case no instance is
  given, a single `None` is used, which is not cast to `str`.
* ADD #200: new convenience function to retrieve an `X`, `y` representation
  of the data to feed it to a new fANOVA implementation.
* MAINT #198: improved pSMAC interface.
* FIX #201: improved handling of boolean arguments to SMAC.
* FIX #194: fixes adaptive capping with re-occurring configurations.
* ADD #190: new argument `intensification_percentage`.
* ADD #187: better dependency injection into main SMAC class to avoid
  ill-configured SMAC objects.
* ADD #161: log scenario object as a file.
* ADD #186: show the difference between old and new incumbent in case of an
  incumbent change.
* MAINT #159: consistent naming of loggers.
* ADD #128: new helper method to get the target algorithm evaluator.
* FIX #165: default value for par = 1.
* MAINT #153: entries in the trajectory logger are now named tuples.
* FIX #155: better handling of SMAC shutdown and crashes if the first
  configuration crashes.

# 0.3

* Major speed improvements when sampling new configurations:
    * Improved conditional hyperparameter imputation (PR #176).
    * Faster generation of the one exchange neighborhood (PR #174).
* FIX #171 potential bug with pSMAC.
* FIX #175 backwards compability for reading runhistory files.

# 0.2.4

* CI only check code quality for python3.
* Perform local search on configurations from previous runs as proposed in the
  original paper from 2011 instead of random configurations as implemented
  before.
* CI run travis-ci unit tests with python3.6.
* FIX #167, remove an endless loop which occured when using pSMAC.

# 0.2.3

* MAINT refactor Intensifcation and adding unit tests.
* CHANGE StatusType to Enum.
* RM parameter importance package.
* FIX ROAR facade bug for cli.
* ADD easy access of runhistory within Python.
* FIX imputation of censored data.
* FIX conversion of runhistory to EPM training data (in particular running
  time data).
* FIX initial run only added once in runhistory.
* MV version number to a separate file.
* MAINT more efficient computations in run_history (assumes average as
  aggregation function across instances).

# 0.2.2

* FIX 124: SMAC could crash if the number of instances was less than seven.
* FIX 126: Memory limit was not correctly passed to the target algorithm
  evaluator.
* Local search is now started from the configurations with highest EI, drawn by
  random sampling.
* Reduce the number of trees to 10 to allow faster predictions (as in SMAC2).
* Do an adaptive number of stochastic local search iterations instead of a fixd
  number (a5914a1d97eed2267ae82f22bd53246c92fe1e2c).
* FIX a bug which didn't make SMAC run at least two configurations per call to
  intensify.
* ADD more efficient data structure to update the cost of a configuration.
* FIX do only count a challenger as a run if it actually was run
  (and not only considered)(a993c29abdec98c114fc7d456ded1425a6902ce3).

# 0.2.1

* CI: travis-ci continuous integration on OSX.
* ADD: initial design for mulitple configurations, initial design for a 
  random configuration.
* MAINT: use sklearn PCA if more than 7 instance features are available (as 
  in SMAC 1 and 2).
* MAINT: use same minimum step size for the stochastic local search as in
  SMAC2.
* MAINT: use same number of imputation iterations as in SMAC2.
* FIX 98: automatically seed the configuration space object based on the SMAC
  seed.

# 0.2

* ADD 55: Separate modules for the initial design and a more flexible 
  constructor for the SMAC class.
* ADD 41: Add ROAR (random online adaptive racing) class.
* ADD 82: Add fmin_smac, a scipy.optimize.fmin_l_bfgs_b-like interface to the
  SMAC algorithm.
* NEW documentation at https://automl.github.io/SMAC3/stable and 
  https://automl.github.io/SMAC3/dev.
* FIX 62: intensification previously used a random seed from np.random 
  instead of from SMAC's own random number generator.
* FIX 42: class RunHistory can now be pickled.
* FIX 48: stats and runhistory objects are now injected into the target 
  algorithm execution classes.
* FIX 72: it is now mandatory to either specify a configuration space or to 
  pass the path to a PCS file.
* FIX 49: allow passing a callable directly to SMAC. SMAC will wrap the 
  callable with the appropriate target algorithm runner.

# 0.1.3

* FIX 63 using memory limit for function target algorithms (broken since 0.1.1).

# 0.1.2

* FIX 58 output of the final statistics.
* FIX 56 using the command line target algorithms (broken since 0.1.1).
* FIX 50 as variance prediction, we use the average predicted variance across
  the instances.

# 0.1.1

* NEW leading ones examples.
* NEW raise exception if unknown parameters are given in the scenario file.
* FIX 17/26/35/37/38/39/40/46.
* CHANGE requirement of ConfigSpace package to 0.2.1.
* CHANGE cutoff default is now None instead of 99999999999.


# 0.1.0

* Moved to github instead of bitbucket.
* ADD further unit tests.
* CHANGE Stats object instead of static class.
* CHANGE requirement of ConfigSpace package to 0.2.0.
* FIX intensify runs at least two challengers.
* FIX intensify skips incumbent as challenger.
* FIX Function TAE runner passes random seed to target function.
* FIX parsing of emtpy lines in scenario file.

# 0.0.1

* initial release.<|MERGE_RESOLUTION|>--- conflicted
+++ resolved
@@ -2,17 +2,14 @@
 
 ## Improvements
 - Callbacks registration is now a public method of the optimizer and allows callbacks to be inserted at a specific position.
-<<<<<<< HEAD
 - Added scenario.use_default_config argument/attribute=False, that adds the user's configspace default configuration 
   as an additional_config to the inital design if set to True. This adds one additional configuration to the number of configs 
   originating from the initial design. Since n_trials is still respected, this results in one fewer BO steps
-- Adapt developer install instructions to include pre-commit installation
-=======
 - Adapt developer install instructions to include pre-commit installation.
 - Add option to pass a dask client to the facade, e.g. enables running on a hpc cluster (#983).
 - Add example for using a callback to log run metadata to a file (#996).
 - Move base callback and metadata callback files to own callback directory.
->>>>>>> 6687e4b1
+
 
 
 ## Bugfixes
